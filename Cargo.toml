--- conflicted
+++ resolved
@@ -14,22 +14,13 @@
 
 [dependencies]
 rayon = { version = "1", optional = true }
-<<<<<<< HEAD
 rand_core = "0.6"
-=======
-rand_core = "0.6.0"
->>>>>>> 884410d7
 thiserror = "1.0"
 subtle = "2.2.1"
 
-<<<<<<< HEAD
-ff = {version = "0.3.1", package = "fff" }
-groupy = "0.4.1"
-=======
 ff = "0.11"
 group = "0.11"
-pairing_lib = { version = "0.21.0", package = "pairing" }
->>>>>>> 884410d7
+pairing_lib = {version = "0.21.0", package = "pairing" }
 
 bls12_381 = { version = "=0.6.0", optional = true, features = ["experimental"] }
 sha2 = { version = "0.9", optional = true }
@@ -52,25 +43,15 @@
 
 [dev-dependencies]
 rand = "0.8"
-<<<<<<< HEAD
-base64 = "0.12.0"
-serde = { version = "1.0.106", features = ["derive"] }
-serde_json = "1.0.52"
-base64-serde = "0.5.1"
-=======
 base64 = "0.13.0"
 serde = { version = "1.0.106", features = ["derive"] }
 serde_json = "1.0.52"
 base64-serde = "0.6.1"
->>>>>>> 884410d7
 rand_chacha = "0.3.1"
 
 [[example]]
 name = "verify"
 required-features = ["multicore"]
-<<<<<<< HEAD
 
 [patch.crates-io]
-fff = { git = "https://github.com/Conflux-Chain/ff.git", rev = "c0e8a5911a285526cc79fe14d500e1553d3c9174" }
-=======
->>>>>>> 884410d7
+fff = { git = "https://github.com/Conflux-Chain/ff.git", rev = "c0e8a5911a285526cc79fe14d500e1553d3c9174" }